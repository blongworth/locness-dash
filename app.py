--- conflicted
+++ resolved
@@ -7,25 +7,22 @@
 import dash
 from dash import dcc, html, Input, Output, State
 import dash_bootstrap_components as dbc
-<<<<<<< HEAD
 from dash_bootstrap_templates import ThemeSwitchAIO
-=======
->>>>>>> f85d4818
 
 from data import DataManager
-from plots import create_timeseries_plot, create_map_plot, create_dispersal_plot, create_correlation_plot, create_bland_altman_plot
-
-<<<<<<< HEAD
+from plots import (
+    create_timeseries_plot,
+    create_map_plot,
+    create_dispersal_plot,
+    create_correlation_plot,
+    create_bland_altman_plot,
+)
+
 # TODO: test automatic updates of all plots and data
 # TODO: Add data to traces rather than redrawing entire plot
-# TODO: Diagnostics View
-=======
-
-# TODO: test automatic updates of all plots and data
 # TODO: local server
 # TODO: prevent "too much data"
 # TODO: test no network connection
->>>>>>> f85d4818
 # TODO: calculate ph ma here and compare to ph_corrected_ma
 # TODO: dark mode
 # TODO: Diagnostics View
@@ -44,7 +41,6 @@
 data_manager.load_initial_data()
 
 # Initialize Dash app
-<<<<<<< HEAD
 dark_theme = "darkly"
 light_theme = "bootstrap"
 url_dark_theme = dbc.themes.DARKLY
@@ -52,14 +48,12 @@
 dbc_css = (
     "https://cdn.jsdelivr.net/gh/AnnMarieW/dash-bootstrap-templates@V1.0.1/dbc.min.css"
 )
-app = dash.Dash(__name__, external_stylesheets=[url_light_theme, dbc_css])
-=======
-external_stylesheets = [dbc.themes.BOOTSTRAP]
-app = dash.Dash(__name__, 
-                title="LOCNESS Underway Dashboard",
-                external_stylesheets=external_stylesheets)
+app = dash.Dash(
+    __name__,
+    title="LOCNESS Underway Dashboard",
+    external_stylesheets=[url_light_theme, dbc_css],
+)
 server = app.server
->>>>>>> f85d4818
 
 
 # Get available fields (excluding timestamp, datetime_utc and id columns)
@@ -90,207 +84,332 @@
     return []
 
 
-
-app.layout = html.Div([
-    html.H1("LOCNESS Underway Dashboard", style={"textAlign": "center"}),
-    html.Div([
+app.layout = html.Div(
+    [
+        html.H1("LOCNESS Underway Dashboard", style={"textAlign": "center"}),
         html.Div(
             [
-                ThemeSwitchAIO(
-                    aio_id="theme",
-                    themes=[
-                        url_light_theme,
-                        url_dark_theme,
-                    ],
-                ),
-                html.Label("Timeseries Fields:"),
-                dcc.Dropdown(
-                    id="timeseries-fields-dropdown",
-                    options=[],
-                    value=["rho_ppb", "ph_corrected_ma"],
-                    multi=True,
-                    placeholder="Select marine data fields for timeseries",
-                ),
-                html.Br(),
-                html.Label("Map Field:"),
-                dcc.Dropdown(
-                    id="map-field-dropdown",
-                    options=[],
-                    value="rho_ppb",
-                    placeholder="Select field for ship track visualization",
-                ),
-                html.Br(),
-                html.Label("Resample Interval:"),
-                dcc.Dropdown(
-                    id="resample-dropdown",
-                    options=[
-                        # {"label": "No Resampling", "value": "None"}, # intolerable
-                        {"label": "10 Seconds", "value": "10s"}, # slow
-                        {"label": "1 Minute", "value": "1min"},
-                        {"label": "10 Minutes", "value": "10min"},
-                        {"label": "1 Hour", "value": "1h"},
-                    ],
-                    value=config["default_resampling"],
-                    clearable=False,
-                ),
-                html.Br(),
-                html.Label("Time Range:"),
-                dcc.RangeSlider(
-                    id="time-range-slider",
-                    min=0,
-                    max=1,
-                    step=1,
-                    value=[0, 1],
-                    marks={},
-                    tooltip={"placement": "bottom", "always_visible": False},
-                    allowCross=False,
-                ),
-                html.Br(),
-                html.Div([
-                    html.Label("Last update:"),
-                    html.P(id="last-update-display"),
-                    html.Label("Last timestamp:"),
-                    html.P(id="most-recent-timestamp-display"),
-                    html.Label("Total rows (all data):"),
-                    html.P(id="total-rows-all-data"),
-                    html.Label("Total rows (filtered):"),
-                    html.P(id="total-rows-filtered"),
-                ])
-            ],
-            style={
-                "width": "250px",
-                "padding": "20px",
-                "background": "#f8f9fa",
-                "borderRight": "1px solid #ddd",
-                "height": "100%",
-            },
-        ),
-    ], id="sidebar-container", style={"position": "fixed", "top": 60, "left": 0, "zIndex": 1000}),
-    html.Div([
-        dcc.Tabs([
-            dcc.Tab(label="Dispersal View", value="Dispersal View", children=[
-                html.Div([
-                    html.Div([
-                        dcc.Graph(
-                            id="timeseries-plot-dispersal",
-                            style={
-                                "height": "100%",
-                                "width": "80%",
-                                "minHeight": "200px",
-                                "minWidth": "600px",
-                                "display": "inline-block",
-                                "verticalAlign": "middle",
-                            },
-                        ),
+                html.Div(
+                    [
+                        ThemeSwitchAIO(
+                            aio_id="theme",
+                            themes=[
+                                url_light_theme,
+                                url_dark_theme,
+                            ],
+                        ),
+                        html.Label("Timeseries Fields:"),
+                        dcc.Dropdown(
+                            id="timeseries-fields-dropdown",
+                            options=[],
+                            value=["rho_ppb", "ph_corrected_ma"],
+                            multi=True,
+                            placeholder="Select marine data fields for timeseries",
+                        ),
+                        html.Br(),
+                        html.Label("Map Field:"),
+                        dcc.Dropdown(
+                            id="map-field-dropdown",
+                            options=[],
+                            value="rho_ppb",
+                            placeholder="Select field for ship track visualization",
+                        ),
+                        html.Br(),
+                        html.Label("Resample Interval:"),
+                        dcc.Dropdown(
+                            id="resample-dropdown",
+                            options=[
+                                # {"label": "No Resampling", "value": "None"}, # intolerable
+                                {"label": "10 Seconds", "value": "10s"},  # slow
+                                {"label": "1 Minute", "value": "1min"},
+                                {"label": "10 Minutes", "value": "10min"},
+                                {"label": "1 Hour", "value": "1h"},
+                            ],
+                            value=config["default_resampling"],
+                            clearable=False,
+                        ),
+                        html.Br(),
+                        html.Label("Time Range:"),
+                        dcc.RangeSlider(
+                            id="time-range-slider",
+                            min=0,
+                            max=1,
+                            step=1,
+                            value=[0, 1],
+                            marks={},
+                            tooltip={"placement": "bottom", "always_visible": False},
+                            allowCross=False,
+                        ),
+                        html.Br(),
                         html.Div(
                             [
+                                html.Label("Last update:"),
+                                html.P(id="last-update-display"),
+                                html.Label("Last timestamp:"),
+                                html.P(id="most-recent-timestamp-display"),
+                                html.Label("Total rows (all data):"),
+                                html.P(id="total-rows-all-data"),
+                                html.Label("Total rows (filtered):"),
+                                html.P(id="total-rows-filtered"),
+                            ]
+                        ),
+                    ],
+                    style={
+                        "width": "250px",
+                        "padding": "20px",
+                        "background": "#f8f9fa",
+                        "borderRight": "1px solid #ddd",
+                        "height": "100%",
+                    },
+                ),
+            ],
+            id="sidebar-container",
+            style={"position": "fixed", "top": 60, "left": 0, "zIndex": 1000},
+        ),
+        html.Div(
+            [
+                dcc.Tabs(
+                    [
+                        dcc.Tab(
+                            label="Dispersal View",
+                            value="Dispersal View",
+                            children=[
                                 html.Div(
-                                    id="ph-value-box",
+                                    [
+                                        html.Div(
+                                            [
+                                                dcc.Graph(
+                                                    id="timeseries-plot-dispersal",
+                                                    style={
+                                                        "height": "100%",
+                                                        "width": "80%",
+                                                        "minHeight": "200px",
+                                                        "minWidth": "600px",
+                                                        "display": "inline-block",
+                                                        "verticalAlign": "middle",
+                                                    },
+                                                ),
+                                                html.Div(
+                                                    [
+                                                        html.Div(
+                                                            id="ph-value-box",
+                                                            style={
+                                                                "height": "120px",
+                                                                "width": "150px",
+                                                                "display": "flex",
+                                                                "flexDirection": "column",
+                                                                "alignItems": "center",
+                                                                "justifyContent": "center",
+                                                                "textAlign": "center",
+                                                                "padding": "10px",
+                                                                "border": "1px solid #ddd",
+                                                                "background": "#f8f9fa",
+                                                                "marginBottom": "20px",
+                                                            },
+                                                            children=[
+                                                                html.Div(
+                                                                    "pH (2min avg)",
+                                                                    style={
+                                                                        "fontSize": "16px",
+                                                                        "marginBottom": "10px",
+                                                                    },
+                                                                ),
+                                                                html.Div(
+                                                                    "No Data",
+                                                                    id="ph-value",
+                                                                    style={
+                                                                        "fontSize": "46px",
+                                                                        "color": "black",
+                                                                        "fontWeight": "bold",
+                                                                    },
+                                                                ),
+                                                            ],
+                                                        ),
+                                                        html.Div(
+                                                            id="rho-value-box",
+                                                            style={
+                                                                "height": "120px",
+                                                                "width": "150px",
+                                                                "display": "flex",
+                                                                "flexDirection": "column",
+                                                                "alignItems": "center",
+                                                                "justifyContent": "center",
+                                                                "textAlign": "center",
+                                                                "padding": "10px",
+                                                                "border": "1px solid #ddd",
+                                                                "background": "#f8f9fa",
+                                                            },
+                                                            children=[
+                                                                html.Div(
+                                                                    "Rho (ppb)",
+                                                                    style={
+                                                                        "fontSize": "16px",
+                                                                        "marginBottom": "10px",
+                                                                    },
+                                                                ),
+                                                                html.Div(
+                                                                    "No Data",
+                                                                    id="rho-value",
+                                                                    style={
+                                                                        "fontSize": "46px",
+                                                                        "color": "black",
+                                                                        "fontWeight": "bold",
+                                                                    },
+                                                                ),
+                                                            ],
+                                                        ),
+                                                    ],
+                                                    style={
+                                                        "display": "flex",
+                                                        "flexDirection": "column",
+                                                        "alignItems": "center",
+                                                        "justifyContent": "center",
+                                                        "height": "100%",
+                                                        "marginLeft": "20px",
+                                                    },
+                                                ),
+                                            ],
+                                            style={
+                                                "height": "30vh",
+                                                "minHeight": "150px",
+                                                "width": "100%",
+                                                "marginBottom": "10px",
+                                                "display": "flex",
+                                                "alignItems": "center",
+                                                "justifyContent": "flex-start",
+                                            },
+                                        ),
+                                        html.Div(
+                                            [
+                                                dcc.Graph(
+                                                    id="map-plot-dispersal",
+                                                    style={
+                                                        "height": "100%",
+                                                        "minHeight": "200px",
+                                                        "width": "100%",
+                                                    },
+                                                )
+                                            ],
+                                            style={
+                                                "height": "50vh",
+                                                "minHeight": "200px",
+                                                "width": "100%",
+                                            },
+                                        ),
+                                    ],
+                                    style={"padding": "10px"},
+                                ),
+                            ],
+                        ),
+                        dcc.Tab(
+                            label="Main View",
+                            value="Main View",
+                            children=[
+                                html.Div(
+                                    [
+                                        html.Div([dcc.Graph(id="map-plot")]),
+                                        html.Div([dcc.Graph(id="timeseries-plot")]),
+                                    ],
+                                    style={"padding": "10px"},
+                                ),
+                            ],
+                        ),
+                        dcc.Tab(
+                            label="All Fields Timeseries",
+                            value="All Fields Timeseries",
+                            children=[
+                                html.Div(
+                                    [dcc.Graph(id="all-fields-timeseries-plot")],
+                                    style={"padding": "10px"},
+                                ),
+                            ],
+                        ),
+                        dcc.Tab(
+                            label="Correlation",
+                            value="Correlation",
+                            children=[
+                                html.Div(
+                                    [
+                                        html.Div(
+                                            [
+                                                html.Div(
+                                                    [
+                                                        html.Label("X Axis:"),
+                                                        dcc.Dropdown(
+                                                            id="correlation-x-dropdown",
+                                                            options=[],
+                                                            value=None,
+                                                            placeholder="Select X variable",
+                                                        ),
+                                                    ],
+                                                    style={
+                                                        "flex": 1,
+                                                        "marginRight": "10px",
+                                                    },
+                                                ),
+                                                html.Div(
+                                                    [
+                                                        html.Label("Y Axis:"),
+                                                        dcc.Dropdown(
+                                                            id="correlation-y-dropdown",
+                                                            options=[],
+                                                            value=None,
+                                                            placeholder="Select Y variable",
+                                                        ),
+                                                    ],
+                                                    style={
+                                                        "flex": 1,
+                                                        "marginLeft": "10px",
+                                                    },
+                                                ),
+                                            ],
+                                            style={
+                                                "display": "flex",
+                                                "flexDirection": "row",
+                                                "width": "700px",
+                                                "padding": "20px",
+                                                "background": "#f8f9fa",
+                                                "borderTop": "1px solid #ddd",
+                                                "margin": "0 auto",
+                                            },
+                                        ),
+                                        html.Div(
+                                            [dcc.Graph(id="correlation-scatterplot")],
+                                            style={"width": "100%", "padding": "10px"},
+                                        ),
+                                        html.Div(
+                                            [dcc.Graph(id="bland-altman-plot")],
+                                            style={"width": "100%", "padding": "10px"},
+                                        ),
+                                    ],
                                     style={
-                                        "height": "120px",
-                                        "width": "150px",
                                         "display": "flex",
                                         "flexDirection": "column",
                                         "alignItems": "center",
-                                        "justifyContent": "center",
-                                        "textAlign": "center",
-                                        "padding": "10px",
-                                        "border": "1px solid #ddd",
-                                        "background": "#f8f9fa",
-                                        "marginBottom": "20px",
                                     },
-                                    children=[
-                                        html.Div("pH (2min avg)", style={"fontSize": "16px", "marginBottom": "10px"}),
-                                        html.Div("No Data", id="ph-value", style={"fontSize": "46px", "color": "black", "fontWeight": "bold"}),
-                                    ],
-                                ),
-                                html.Div(
-                                    id="rho-value-box",
-                                    style={
-                                        "height": "120px",
-                                        "width": "150px",
-                                        "display": "flex",
-                                        "flexDirection": "column",
-                                        "alignItems": "center",
-                                        "justifyContent": "center",
-                                        "textAlign": "center",
-                                        "padding": "10px",
-                                        "border": "1px solid #ddd",
-                                        "background": "#f8f9fa",
-                                    },
-                                    children=[
-                                        html.Div("Rho (ppb)", style={"fontSize": "16px", "marginBottom": "10px"}),
-                                        html.Div("No Data", id="rho-value", style={"fontSize": "46px", "color": "black", "fontWeight": "bold"}),
-                                    ],
                                 ),
                             ],
-                            style={
-                                "display": "flex",
-                                "flexDirection": "column",
-                                "alignItems": "center",
-                                "justifyContent": "center",
-                                "height": "100%",
-                                "marginLeft": "20px",
-                            },
-                        ),
-                    ], style={"height": "30vh", "minHeight": "150px", "width": "100%", "marginBottom": "10px", "display": "flex", "alignItems": "center", "justifyContent": "flex-start"}),
-                    html.Div([
-                        dcc.Graph(id="map-plot-dispersal", style={"height": "100%", "minHeight": "200px", "width": "100%"})
-                    ], style={"height": "50vh", "minHeight": "200px", "width": "100%"}),
-                ], style={"padding": "10px"}),
-            ]),
-            dcc.Tab(label="Main View", value="Main View", children=[
-                html.Div([
-                    html.Div([dcc.Graph(id="map-plot")]),
-                    html.Div([dcc.Graph(id="timeseries-plot")]),
-                ], style={"padding": "10px"}),
-            ]),
-            dcc.Tab(label="All Fields Timeseries", value="All Fields Timeseries", children=[
-                html.Div([
-                    dcc.Graph(id="all-fields-timeseries-plot")
-                ], style={"padding": "10px"}),
-            ]),
-            dcc.Tab(label="Correlation", value="Correlation", children=[
-                html.Div([
-                    html.Div([
-                        html.Div([
-                            html.Label("X Axis:"),
-                            dcc.Dropdown(
-                                id="correlation-x-dropdown",
-                                options=[],
-                                value=None,
-                                placeholder="Select X variable",
-                            ),
-                        ], style={"flex": 1, "marginRight": "10px"}),
-                        html.Div([
-                            html.Label("Y Axis:"),
-                            dcc.Dropdown(
-                                id="correlation-y-dropdown",
-                                options=[],
-                                value=None,
-                                placeholder="Select Y variable",
-                            ),
-                        ], style={"flex": 1, "marginLeft": "10px"}),
-                    ], style={"display": "flex", "flexDirection": "row", "width": "700px", "padding": "20px", "background": "#f8f9fa", "borderTop": "1px solid #ddd", "margin": "0 auto"}),
-                    html.Div([
-                        dcc.Graph(id="correlation-scatterplot")
-                    ], style={"width": "100%", "padding": "10px"}),
-                    html.Div([
-                        dcc.Graph(id="bland-altman-plot")
-                    ], style={"width": "100%", "padding": "10px"}),
-                ], style={"display": "flex", "flexDirection": "column", "alignItems": "center"}),
-            ]),
-
-        ], id="main-tabs", value="Dispersal View"),
-        dcc.Store(id="last-update-time"),
-        dcc.Store(id="time-range-store"),
-        dcc.Interval(
-            id="interval-component",
-            interval=config["update_interval"] * 1000,
-            n_intervals=0,
-        )
-    ], style={"marginLeft": "270px", "padding": "0px 10px 10px 10px", "minWidth": 0}),
-])
+                        ),
+                    ],
+                    id="main-tabs",
+                    value="Dispersal View",
+                ),
+                dcc.Store(id="last-update-time"),
+                dcc.Store(id="time-range-store"),
+                dcc.Interval(
+                    id="interval-component",
+                    interval=config["update_interval"] * 1000,
+                    n_intervals=0,
+                ),
+            ],
+            style={
+                "marginLeft": "270px",
+                "padding": "0px 10px 10px 10px",
+                "minWidth": 0,
+            },
+        ),
+    ]
+)
 
 
 # Callback to update correlation dropdown options
@@ -305,17 +424,29 @@
     [
         State("correlation-x-dropdown", "value"),
         State("correlation-y-dropdown", "value"),
-    ]
+    ],
 )
 def update_correlation_dropdowns(n, x_value, y_value):
     if data_manager.data.empty:
         return [], None, [], None
     exclude = ["id", "datetime_utc", "timestamp"]
-    numeric_cols = [col for col in data_manager.data.columns if col not in exclude and data_manager.data[col].dtype in ["float64", "int64"]]
+    numeric_cols = [
+        col
+        for col in data_manager.data.columns
+        if col not in exclude and data_manager.data[col].dtype in ["float64", "int64"]
+    ]
     options = [{"label": col, "value": col} for col in numeric_cols]
     # Set defaults if current value is not valid
-    x_out = x_value if x_value in numeric_cols else (numeric_cols[8] if numeric_cols else None)
-    y_out = y_value if y_value in numeric_cols else (numeric_cols[10] if len(numeric_cols) > 9 else None)
+    x_out = (
+        x_value
+        if x_value in numeric_cols
+        else (numeric_cols[8] if numeric_cols else None)
+    )
+    y_out = (
+        y_value
+        if y_value in numeric_cols
+        else (numeric_cols[10] if len(numeric_cols) > 9 else None)
+    )
     return options, x_out, options, y_out
 
 
@@ -332,20 +463,17 @@
         Input("correlation-y-dropdown", "value"),
         Input("resample-dropdown", "value"),
         Input("time-range-slider", "value"),
-    ]
-)
-<<<<<<< HEAD
-def update_correlation_plot(toggle, n_intervals, x_col, y_col, resample_freq, time_range_slider):
+    ],
+)
+def update_correlation_and_bland_altman(
+    toggle, n_intervals, x_col, y_col, resample_freq, time_range_slider
+):
     # theme template
     template = light_theme if toggle else dark_theme
-    if not data_manager.data.empty and "datetime_utc" in data_manager.data.columns and x_col and y_col:
-=======
-def update_correlation_and_bland_altman(n_intervals, x_col, y_col, resample_freq, time_range_slider):
     # Always return empty figures if x_col or y_col is None
     if not x_col or not y_col:
         return {}, {}
     if not data_manager.data.empty and "datetime_utc" in data_manager.data.columns:
->>>>>>> f85d4818
         datetime_utcs = pd.to_datetime(data_manager.data["datetime_utc"])
         slider_min = datetime_utcs.min().timestamp()
         slider_max = datetime_utcs.max().timestamp()
@@ -357,23 +485,18 @@
             data = data_manager.get_data(start_time, end_time)
         else:
             data = data_manager.get_data(start_time, end_time, resample_freq)
-<<<<<<< HEAD
-        from plots import create_correlation_plot
-        fig = create_correlation_plot(data, x_col, y_col, template=template)
-        if fig:
-            fig.update_layout(uirevision="correlation-constant", transition={'duration': 100})
-        return fig
-    return {}
-=======
-        fig_corr = create_correlation_plot(data, x_col, y_col)
+        fig_corr = create_correlation_plot(data, x_col, y_col, template=template)
         if fig_corr:
-            fig_corr.update_layout(uirevision="correlation-constant", transition={'duration': 100})
-        fig_ba = create_bland_altman_plot(data, x_col, y_col)
+            fig_corr.update_layout(
+                uirevision="correlation-constant", transition={"duration": 100}
+            )
+        fig_ba = create_bland_altman_plot(data, x_col, y_col, template=template)
         if fig_ba:
-            fig_ba.update_layout(uirevision="bland-altman-constant", transition={'duration': 100})
+            fig_ba.update_layout(
+                uirevision="bland-altman-constant", transition={"duration": 100}
+            )
         return fig_corr, fig_ba
     return {}, {}
->>>>>>> f85d4818
 
 
 # Callback to update dropdown options and set default values
@@ -388,7 +511,7 @@
     [
         State("timeseries-fields-dropdown", "value"),
         State("map-field-dropdown", "value"),
-    ]
+    ],
 )
 def update_dropdown_options(n, ts_value, map_value):
     ts_fields = get_available_fields()
@@ -402,7 +525,11 @@
     map_default = "rho_ppb"
 
     # Validate timeseries value
-    if not ts_value or not isinstance(ts_value, list) or not any(val in ts_fields for val in ts_value):
+    if (
+        not ts_value
+        or not isinstance(ts_value, list)
+        or not any(val in ts_fields for val in ts_value)
+    ):
         ts_value_out = [val for val in ts_default if val in ts_fields]
     else:
         # Only keep values that are still valid
@@ -412,11 +539,16 @@
 
     # Validate map value
     if not map_value or map_value not in map_fields:
-        map_value_out = map_default if map_default in map_fields else (map_fields[0] if map_fields else None)
+        map_value_out = (
+            map_default
+            if map_default in map_fields
+            else (map_fields[0] if map_fields else None)
+        )
     else:
         map_value_out = map_value
 
     return ts_options, ts_value_out, map_options, map_value_out
+
 
 # Callback to update time range slider properties
 @app.callback(
@@ -427,7 +559,7 @@
         Output("time-range-slider", "value"),
     ],
     [Input("interval-component", "n_intervals")],
-    [State("time-range-slider", "value")]
+    [State("time-range-slider", "value")],
 )
 def update_time_slider(n, current_value):
     if not data_manager.data.empty and "datetime_utc" in data_manager.data.columns:
@@ -506,7 +638,7 @@
         # Clamp slider values
         start_ts = max(slider_min, min(time_range_slider[0], slider_max))
         end_ts = slider_max
-        #end_ts = max(slider_min, min(time_range_slider[1], slider_max))
+        # end_ts = max(slider_min, min(time_range_slider[1], slider_max))
         # Convert Unix timestamps to datetime
         start_time = datetime.fromtimestamp(start_ts)
         end_time = datetime.fromtimestamp(end_ts)
@@ -537,26 +669,34 @@
     if ts_fig:
         ts_fig.update_layout(
             uirevision="timeseries-constant",
-            transition={'duration': 100}  # Disable animations to reduce visual jumps
+            transition={"duration": 100},  # Disable animations to reduce visual jumps
         )
 
     if map_fig:
         map_fig.update_layout(
             uirevision="map-constant",
-            transition={'duration': 100}  # Disable animations to reduce visual jumps
+            transition={"duration": 100},  # Disable animations to reduce visual jumps
         )
 
     # Create a custom timeseries plot for the Dispersal View
     dispersal_fig = create_dispersal_plot(data, template=template)
 
     # Get the most recent timestamp from the data
-    most_recent_timestamp = data_manager.data["datetime_utc"].max() if not data_manager.data.empty else None
-    most_recent_timestamp_iso = most_recent_timestamp.isoformat() if most_recent_timestamp else "N/A"
+    most_recent_timestamp = (
+        data_manager.data["datetime_utc"].max() if not data_manager.data.empty else None
+    )
+    most_recent_timestamp_iso = (
+        most_recent_timestamp.isoformat() if most_recent_timestamp else "N/A"
+    )
 
     current_time = datetime.now().replace(microsecond=0).isoformat()
 
     # Return selected time range
-    time_range = {"start": str(start_time), "end": str(end_time)} if start_time and end_time else None
+    time_range = (
+        {"start": str(start_time), "end": str(end_time)}
+        if start_time and end_time
+        else None
+    )
     return (
         ts_fig,
         map_fig,
@@ -589,7 +729,11 @@
         if "ph_corrected_ma" in data_manager.data.columns:
             latest_ph = data_manager.data["ph_corrected_ma"].iloc[-1]
             ph_val = f"{latest_ph:.2f}"
-            ph_style = {"fontSize": "46px", "color": "red" if latest_ph > 8 else "black", "fontWeight": "bold"}
+            ph_style = {
+                "fontSize": "46px",
+                "color": "red" if latest_ph > 8 else "black",
+                "fontWeight": "bold",
+            }
         if "rho_ppb" in data_manager.data.columns:
             latest_rho = data_manager.data["rho_ppb"].iloc[-1]
             rho_val = f"{latest_rho:.1f}"
@@ -612,4 +756,4 @@
 update_thread.start()
 
 if __name__ == "__main__":
-    app.run(debug=True, port=8050)+    app.run(debug=True, port=8050)
