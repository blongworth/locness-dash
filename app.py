--- conflicted
+++ resolved
@@ -85,7 +85,6 @@
 
 
 app.layout = html.Div([
-<<<<<<< HEAD
     dbc.Container([
         dbc.Row([
             dbc.Col([
@@ -118,95 +117,12 @@
                             value="rho_ppb",
                             placeholder="Select field for ship track visualization",
                             className="mb-3"
-=======
-    html.H1("LOCNESS Underway Dashboard", style={"textAlign": "center"}),
-    html.Div([
-        html.Div(
-            [
-                html.Label("Timeseries Fields:"),
-                dcc.Dropdown(
-                    id="timeseries-fields-dropdown",
-                    options=[],
-                    value=["rho_ppb", "ph_corrected_ma"],
-                    multi=True,
-                    placeholder="Select marine data fields for timeseries",
-                ),
-                html.Br(),
-                html.Label("Map Field:"),
-                dcc.Dropdown(
-                    id="map-field-dropdown",
-                    options=[],
-                    value="rho_ppb",
-                    placeholder="Select field for ship track visualization",
-                ),
-                html.Br(),
-                html.Label("Resample Interval:"),
-                dcc.Dropdown(
-                    id="resample-dropdown",
-                    options=[
-                        {"label": "No Resampling", "value": "None"}, # intolerable
-                        {"label": "10 Seconds", "value": "10s"}, # slow
-                        {"label": "1 Minute", "value": "1min"},
-                        {"label": "10 Minutes", "value": "10min"},
-                        {"label": "1 Hour", "value": "1h"},
-                    ],
-                    value=config["default_resampling"],
-                    clearable=False,
-                ),
-                html.Br(),
-                html.Label("Time Range:"),
-                dcc.RangeSlider(
-                    id="time-range-slider",
-                    min=0,
-                    max=1,
-                    step=1,
-                    value=[0, 1],
-                    marks={},
-                    tooltip={"placement": "bottom", "always_visible": False},
-                    allowCross=False,
-                ),
-                html.Br(),
-                html.Div([
-                    html.Label("Last update:"),
-                    html.P(id="last-update-display"),
-                    html.Label("Last timestamp:"),
-                    html.P(id="most-recent-timestamp-display"),
-                    html.Label("Total rows (all data):"),
-                    html.P(id="total-rows-all-data"),
-                    html.Label("Total rows (filtered):"),
-                    html.P(id="total-rows-filtered"),
-                ])
-            ],
-            style={
-                "width": "250px",
-                "padding": "20px",
-                "background": "#f8f9fa",
-                "borderRight": "1px solid #ddd",
-                "height": "100%",
-            },
-        ),
-    ], id="sidebar-container", style={"position": "fixed", "top": 60, "left": 0, "zIndex": 1000}),
-    html.Div([
-        dcc.Tabs([
-            dcc.Tab(label="Dispersal View", value="Dispersal View", children=[
-                html.Div([
-                    html.Div([
-                        dcc.Graph(
-                            id="timeseries-plot-dispersal",
-                            style={
-                                "height": "100%",
-                                "width": "80%",
-                                "minHeight": "200px",
-                                "minWidth": "600px",
-                                "display": "inline-block",
-                                "verticalAlign": "middle",
-                            },
->>>>>>> 8e8a068c
                         ),
                         dbc.Label("Resample Interval:"),
                         dcc.Dropdown(
                             id="resample-dropdown",
                             options=[
+                                {"label": "No Resampling", "value": "None"}, # intolerable
                                 {"label": "10 Seconds", "value": "10s"},
                                 {"label": "1 Minute", "value": "1min"},
                                 {"label": "10 Minutes", "value": "10min"},
