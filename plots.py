--- conflicted
+++ resolved
@@ -2,6 +2,7 @@
 import plotly.graph_objects as go
 import plotly.express as px
 import numpy as np
+
 
 def create_timeseries_plot(data, fields, subplot_height=200, template="bootstrap"):
     """Create timeseries plot with subplots for multiple fields"""
@@ -10,7 +11,7 @@
         return fig
 
     n_fields = len(fields)
-    
+
     fig = make_subplots(
         rows=n_fields,
         cols=1,
@@ -29,7 +30,8 @@
                     line=dict(width=2),
                     marker=dict(size=4),
                 ),
-                row=i + 1, col=1,
+                row=i + 1,
+                col=1,
             )
             # Set y axis title for each subplot
             fig.update_yaxes(title_text=field, row=i + 1, col=1)
@@ -38,25 +40,33 @@
         template=template,
         height=150 + subplot_height * len(fields),
         showlegend=False,
-        #margin=dict(t=10, b=10, l=10, r=10)  # Adjust margins to reduce whitespace
+        # margin=dict(t=10, b=10, l=10, r=10)  # Adjust margins to reduce whitespace
     )
     for i in range(1, len(fields) + 1):
         fig.update_xaxes(
             title_text="",
-            row=i, col=1,
+            row=i,
+            col=1,
             rangeselector=dict(
-                buttons=list([
-                    dict(count=1, label="1h", step="hour", stepmode="backward"),
-                    dict(count=6, label="6h", step="hour", stepmode="backward"),
-                    dict(count=12, label="12h", step="hour", stepmode="backward"),
-                    dict(count=1, label="1d", step="day", stepmode="backward"),
-                    dict(step="all")
-                ])
-            ) if i == 1 else None,
-            rangeslider=dict(visible=False),  # Disable rangeslider to prevent compression issues
-            type="date"
+                buttons=list(
+                    [
+                        dict(count=1, label="1h", step="hour", stepmode="backward"),
+                        dict(count=6, label="6h", step="hour", stepmode="backward"),
+                        dict(count=12, label="12h", step="hour", stepmode="backward"),
+                        dict(count=1, label="1d", step="day", stepmode="backward"),
+                        dict(step="all"),
+                    ]
+                )
+            )
+            if i == 1
+            else None,
+            rangeslider=dict(
+                visible=False
+            ),  # Disable rangeslider to prevent compression issues
+            type="date",
         )
     return fig
+
 
 def create_map_plot(df, field, template="bootstrap", style=None):
     """
@@ -78,10 +88,10 @@
 
     # Calculate zoom and center BEFORE creating the map figure
     if not track_data.empty:
-        min_lat = track_data['latitude'].min()
-        max_lat = track_data['latitude'].max()
-        min_lon = track_data['longitude'].min()
-        max_lon = track_data['longitude'].max()
+        min_lat = track_data["latitude"].min()
+        max_lat = track_data["latitude"].max()
+        min_lon = track_data["longitude"].min()
+        max_lon = track_data["longitude"].max()
         center_lat = (min_lat + max_lat) / 2
         center_lon = (min_lon + max_lon) / 2
         lat_range = max_lat - min_lat
@@ -105,30 +115,32 @@
     if field and field in track_data.columns:
         color_param = field
         color_vals = track_data[color_param]
-        
+
         # For skewed data, use a more sophisticated quantile approach
         # Define quantile breakpoints to spread colors more evenly
         quantiles = [0.01, 0.05, 0.1, 0.25, 0.5, 0.75, 0.9, 0.95, 0.99]
         q_values = [color_vals.quantile(q) for q in quantiles]
-        
+
         # Use log scale for highly skewed data if the range is large and all values are positive
         data_range = color_vals.max() - color_vals.min()
-        is_log_suitable = color_vals.min() > 0 and (color_vals.max() / color_vals.min()) > 10
-        
+        is_log_suitable = (
+            color_vals.min() > 0 and (color_vals.max() / color_vals.min()) > 10
+        )
+
         if is_log_suitable:
             # Use log-transformed values for color mapping
-            color_for_map = np.log10(color_vals + 1e-10)  # Add small epsilon to avoid log(0)
+            color_for_map = np.log10(
+                color_vals + 1e-10
+            )  # Add small epsilon to avoid log(0)
             qmin = np.log10(color_vals.quantile(0.01) + 1e-10)
             qmax = np.log10(color_vals.quantile(0.99) + 1e-10)
-            
+
             # Create custom colorbar with original scale labels
             tickvals = np.log10(np.array(q_values) + 1e-10)
             ticktext = [f"{v:.2f}" for v in q_values]
-            
+
             colorbar_dict = dict(
-                title=color_param.capitalize(),
-                tickvals=tickvals,
-                ticktext=ticktext
+                title=color_param.capitalize(), tickvals=tickvals, ticktext=ticktext
             )
         else:
             # Use percentile-based scaling for better color distribution
@@ -136,66 +148,64 @@
             qmin = color_vals.quantile(0.01)
             qmax = color_vals.quantile(0.99)
             colorbar_dict = dict(title=color_param.capitalize())
-        
+
         if qmin == qmax:
             qmin = color_vals.min()
             qmax = color_vals.max()
             color_for_map = color_vals
             colorbar_dict = dict(title=color_param.capitalize())
-            
+
         scatter = go.Scattermap(
-            lat=track_data['latitude'],
-            lon=track_data['longitude'],
-            mode='markers+lines',
+            lat=track_data["latitude"],
+            lon=track_data["longitude"],
+            mode="markers+lines",
             marker=dict(
                 size=10,
                 color=color_for_map,
-                colorscale='Viridis',
+                colorscale="Viridis",
                 cmin=qmin,
                 cmax=qmax,
                 colorbar=colorbar_dict,
-                showscale=True
+                showscale=True,
             ),
-            name=f'Track ({color_param})',
+            name=f"Track ({color_param})",
             text=[f"{color_param}: {v:.2f}" for v in color_vals],
-            hovertemplate=
-                'Lat: %{latitude:.4f}<br>' +
-                'Lon: %{longitude:.4f}<br>' +
-                f'{color_param}: %{{marker.color:.2f}}<extra></extra>'
+            hovertemplate="Lat: %{latitude:.4f}<br>"
+            + "Lon: %{longitude:.4f}<br>"
+            + f"{color_param}: %{{marker.color:.2f}}<extra></extra>",
         )
         fig.add_trace(scatter)
     else:
-        fig.add_trace(go.Scattermap(
-            lat=track_data['latitude'],
-            lon=track_data['longitude'],
-            mode='lines',
-            line=dict(width=2, color='blue'),
-            name='Track',
-            hoverinfo='skip'
-        ))
+        fig.add_trace(
+            go.Scattermap(
+                lat=track_data["latitude"],
+                lon=track_data["longitude"],
+                mode="lines",
+                line=dict(width=2, color="blue"),
+                name="Track",
+                hoverinfo="skip",
+            )
+        )
     if not df.empty:
         latest = df.iloc[-1]
-        fig.add_trace(go.Scattermap(
-            lat=[latest['latitude']],
-            lon=[latest['longitude']],
-            mode='markers',
-            marker=dict(size=15, color='red'),
-            name='Current Position',
-            hovertemplate='<b>Current Position</b><br>' +
-                         'Lat: %{latitude:.4f}<br>' +
-                         'Lon: %{longitude:.4f}<br>' +
-                         f'Rho: {latest["rho_ppb"]:.1f} ppb<br>' +
-                         f'Average pH: {latest["ph_corrected_ma"]:.2f}<extra></extra>'
-        ))
-
+        fig.add_trace(
+            go.Scattermap(
+                lat=[latest["latitude"]],
+                lon=[latest["longitude"]],
+                mode="markers",
+                marker=dict(size=15, color="red"),
+                name="Current Position",
+                hovertemplate="<b>Current Position</b><br>"
+                + "Lat: %{latitude:.4f}<br>"
+                + "Lon: %{longitude:.4f}<br>"
+                + f"Rho: {latest['rho_ppb']:.1f} ppb<br>"
+                + f"Average pH: {latest['ph_corrected_ma']:.2f}<extra></extra>",
+            )
+        )
 
     fig.update_layout(
         template=template,
-        map=dict(
-            style=style,
-            center=dict(lat=center_lat, lon=center_lon),
-            zoom=zoom
-        ),
+        map=dict(style=style, center=dict(lat=center_lat, lon=center_lon), zoom=zoom),
         margin=dict(t=10, b=10, l=10, r=10),  # Adjust margins to reduce whitespace
         legend=dict(
             x=0.99,
@@ -205,13 +215,16 @@
             bgcolor="rgba(255,255,255,0.7)",
             bordercolor="rgba(0,0,0,0.2)",
             borderwidth=1,
-            font=dict(size=13)
-        )
+            font=dict(size=13),
+        ),
     )
     return fig
 
+
 def create_dispersal_plot(data, template="bootstrap"):
-    dispersal_fig = make_subplots(rows=2, cols=1, shared_xaxes=True, vertical_spacing=0.1)
+    dispersal_fig = make_subplots(
+        rows=2, cols=1, shared_xaxes=True, vertical_spacing=0.1
+    )
 
     if "ph_corrected" in data.columns and "ph_corrected_ma" in data.columns:
         dispersal_fig.add_trace(
@@ -220,9 +233,10 @@
                 y=data["ph_corrected"],
                 mode="lines",
                 name="pH",
-                line=dict(color="lightblue")
+                line=dict(color="lightblue"),
             ),
-            row=1, col=1
+            row=1,
+            col=1,
         )
         dispersal_fig.add_trace(
             go.Scatter(
@@ -230,9 +244,10 @@
                 y=data["ph_corrected_ma"],
                 mode="lines",
                 name="pH (2 min avg)",
-                line=dict(color="blue")
+                line=dict(color="blue"),
             ),
-            row=1, col=1
+            row=1,
+            col=1,
         )
 
     if "rho_ppb" in data.columns:
@@ -243,16 +258,17 @@
                 mode="lines",
                 name="Rho (ppb)",
                 line=dict(color="red"),
-                showlegend=False  # Hide legend for rho_ppb
+                showlegend=False,  # Hide legend for rho_ppb
             ),
-            row=2, col=1
+            row=2,
+            col=1,
         )
 
     dispersal_fig.update_layout(
         template=template,
         title="Dispersal View Timeseries",
         uirevision="dispersal-timeseries-constant",
-        transition={'duration': 100},
+        transition={"duration": 100},
         yaxis1_title="pH",  # Label for pH subplot
         yaxis2_title="Rho [ppb]",  # Label for Rho subplot
         legend=dict(
@@ -260,38 +276,40 @@
             y=1,
             xanchor="right",
             yanchor="top",
-            bgcolor="rgba(0,0,0,0)"  # Make the background transparent
+            bgcolor="rgba(0,0,0,0)",  # Make the background transparent
         ),
-        margin=dict(t=50, b=50, l=50, r=50)  # Standard margins
-    )
-    
+        margin=dict(t=50, b=50, l=50, r=50),  # Standard margins
+    )
+
     # Update x-axes to add padding and prevent edge collision
     dispersal_fig.update_xaxes(
-        row=1, col=1,
-        rangeslider=dict(visible=False),
-        type="date",
-        automargin=True
+        row=1, col=1, rangeslider=dict(visible=False), type="date", automargin=True
     )
     dispersal_fig.update_xaxes(
-        row=2, col=1,
-        rangeslider=dict(visible=False),
-        type="date",
-        automargin=True
-    )
-    
+        row=2, col=1, rangeslider=dict(visible=False), type="date", automargin=True
+    )
+
     # Add some padding to prevent data from touching the edges
     if not data.empty and "datetime_utc" in data.columns:
         time_range = data["datetime_utc"].max() - data["datetime_utc"].min()
         padding = time_range * 0.02  # 2% padding on each side
         dispersal_fig.update_xaxes(
-            range=[data["datetime_utc"].min() - padding, data["datetime_utc"].max() + padding]
+            range=[
+                data["datetime_utc"].min() - padding,
+                data["datetime_utc"].max() + padding,
+            ]
         )
 
     return dispersal_fig
 
-<<<<<<< HEAD
+
 def create_correlation_plot(data, x_col, y_col, template="bootstrap"):
-    if data is None or data.empty or x_col not in data.columns or y_col not in data.columns:
+    if (
+        data is None
+        or data.empty
+        or x_col not in data.columns
+        or y_col not in data.columns
+    ):
         return go.Figure()
     fig = go.Figure()
     fig.add_trace(
@@ -299,8 +317,8 @@
             x=data[x_col],
             y=data[y_col],
             mode="markers",
-            marker=dict(size=8, line=dict(width=1, color='DarkSlateGrey'), opacity=0.7),
-            name=f"{x_col} vs {y_col}"
+            marker=dict(size=8, line=dict(width=1, color="DarkSlateGrey"), opacity=0.7),
+            name=f"{x_col} vs {y_col}",
         )
     )
     fig.update_layout(
@@ -308,21 +326,22 @@
         title=f"Correlation: {x_col} vs {y_col}",
         xaxis_title=x_col,
         yaxis_title=y_col,
-=======
-def create_correlation_plot(data, x_col, y_col):
-    if data is None or data.empty or x_col not in data.columns or y_col not in data.columns:
-        return {}
-    fig = px.scatter(data, x=x_col, y=y_col, title=f"Correlation: {x_col} vs {y_col}", opacity=0.7)
-    fig.update_traces(marker=dict(size=8, line=dict(width=1, color='DarkSlateGrey')))
-    fig.update_layout(margin=dict(l=40, r=20, t=40, b=40))
+        margin=dict(l=40, r=20, t=40, b=40),
+    )
     return fig
 
-def create_bland_altman_plot(data, col1, col2):
+
+def create_bland_altman_plot(data, col1, col2, template="bootstrap"):
     """
     Create a Bland-Altman plot comparing two columns in the DataFrame.
     Plots the difference (col1 - col2) vs the mean of the two columns.
     """
-    if data is None or data.empty or col1 not in data.columns or col2 not in data.columns:
+    if (
+        data is None
+        or data.empty
+        or col1 not in data.columns
+        or col2 not in data.columns
+    ):
         return {}
     x = data[[col1, col2]].dropna()
     mean_vals = x[[col1, col2]].mean(axis=1)
@@ -333,24 +352,44 @@
     lower = mean_diff - 1.96 * std_diff
 
     fig = go.Figure()
-    fig.add_trace(go.Scatter(
-        x=x[col1],
-        y=diff_vals,
-        mode='markers',
-        name='Difference',
-        marker=dict(size=8, color='blue', opacity=0.7)
-    ))
+    fig.add_trace(
+        go.Scatter(
+            x=x[col1],
+            y=diff_vals,
+            mode="markers",
+            name="Difference",
+            marker=dict(size=8, color="blue", opacity=0.7),
+        )
+    )
     # Add mean line
-    fig.add_hline(y=mean_diff, line_dash='dash', line_color='green', annotation_text='Mean', annotation_position='top left')
+    fig.add_hline(
+        y=mean_diff,
+        line_dash="dash",
+        line_color="green",
+        annotation_text="Mean",
+        annotation_position="top left",
+    )
     # Add upper and lower lines
-    fig.add_hline(y=upper, line_dash='dot', line_color='red', annotation_text='+1.96 SD', annotation_position='top left')
-    fig.add_hline(y=lower, line_dash='dot', line_color='red', annotation_text='-1.96 SD', annotation_position='bottom left')
+    fig.add_hline(
+        y=upper,
+        line_dash="dot",
+        line_color="red",
+        annotation_text="+1.96 SD",
+        annotation_position="top left",
+    )
+    fig.add_hline(
+        y=lower,
+        line_dash="dot",
+        line_color="red",
+        annotation_text="-1.96 SD",
+        annotation_position="bottom left",
+    )
 
     fig.update_layout(
-        title=f'Difference Plot: {col1} vs {col2}',
-        xaxis_title=f'{col1}',
-        yaxis_title=f'Difference ({col1} - {col2})',
->>>>>>> f85d4818
-        margin=dict(l=40, r=20, t=40, b=40)
-    )
-    return fig+        template=template,
+        title=f"Difference Plot: {col1} vs {col2}",
+        xaxis_title=f"{col1}",
+        yaxis_title=f"Difference ({col1} - {col2})",
+        margin=dict(l=40, r=20, t=40, b=40),
+    )
+    return fig
