--- conflicted
+++ resolved
@@ -7,11 +7,8 @@
 dependencies = [
     "dash>=3.1.1",
     "dash-bootstrap-components>=2.0.3",
-<<<<<<< HEAD
     "dash-bootstrap-templates>=2.1.0",
-=======
     "gunicorn>=23.0.0",
->>>>>>> f85d4818
     "pandas>=2.3.1",
     "pyarrow>=21.0.0",
 ]